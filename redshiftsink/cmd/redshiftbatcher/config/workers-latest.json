[
    {
        "directory": "/",
        "command": "/redshiftbatcher",
        "args": ["-v=2", "--config=/config0.yaml"],
        "name": "redshiftbatcher0",
        "deploymentStrategy": "recreate",
        "resources": {
            "requestCpu": "50m",
            "requestMemory": "40Mi",
            "limitCpu": "200m",
            "limitMemory": "300Mi"
        }
    },
    {
        "directory": "/",
        "command": "/redshiftbatcher",
        "args": ["-v=2", "--config=/config1.yaml"],
        "name": "redshiftbatcher1",
        "deploymentStrategy": "recreate",
        "resources": {
            "requestCpu": "100m",
            "requestMemory": "100Mi",
            "limitCpu": "1048m",
            "limitMemory": "1548Mi"
        }
    },
    {
        "directory": "/",
        "command": "/redshiftbatcher",
        "args": ["-v=2", "--config=/config2.yaml"],
        "name": "redshiftbatcher2",
        "deploymentStrategy": "recreate",
        "resources": {
            "requestCpu": "200m",
            "requestMemory": "2048Mi",
            "limitCpu": "1048m",
            "limitMemory": "2048Mi"
        }
<<<<<<< HEAD
    },
    {
        "directory": "/",
        "command": "/redshiftbatcher",
        "args": ["-v=2", "--config=/config3.yaml"],
        "name": "redshiftbatcher3",
        "deploymentStrategy": "recreate",
        "resources": {
            "requestCpu": "200m",
            "requestMemory": "2048Mi",
            "limitCpu": "1048m",
            "limitMemory": "2048Mi"
        }
    },
    {
        "directory": "/",
        "command": "/redshiftbatcher",
        "args": ["-v=2", "--config=/config4.yaml"],
        "name": "redshiftbatcher4",
        "deploymentStrategy": "recreate",
        "resources": {
            "requestCpu": "200m",
            "requestMemory": "2048Mi",
            "limitCpu": "1048m",
            "limitMemory": "2048Mi"
        }
    },
    {
        "directory": "/",
        "command": "/redshiftbatcher",
        "args": ["-v=2", "--config=/config5.yaml"],
        "name": "redshiftbatcher5",
        "deploymentStrategy": "recreate",
        "resources": {
            "requestCpu": "200m",
            "requestMemory": "2048Mi",
            "limitCpu": "1048m",
            "limitMemory": "2048Mi"
        }
    },
    {
        "directory": "/",
        "command": "/redshiftbatcher",
        "args": ["-v=2", "--config=/config6.yaml"],
        "name": "redshiftbatcher6",
        "deploymentStrategy": "recreate",
        "resources": {
            "requestCpu": "200m",
            "requestMemory": "2048Mi",
            "limitCpu": "1048m",
            "limitMemory": "2048Mi"
        }
=======
>>>>>>> e0a8fb07
    }
]<|MERGE_RESOLUTION|>--- conflicted
+++ resolved
@@ -37,60 +37,5 @@
             "limitCpu": "1048m",
             "limitMemory": "2048Mi"
         }
-<<<<<<< HEAD
-    },
-    {
-        "directory": "/",
-        "command": "/redshiftbatcher",
-        "args": ["-v=2", "--config=/config3.yaml"],
-        "name": "redshiftbatcher3",
-        "deploymentStrategy": "recreate",
-        "resources": {
-            "requestCpu": "200m",
-            "requestMemory": "2048Mi",
-            "limitCpu": "1048m",
-            "limitMemory": "2048Mi"
-        }
-    },
-    {
-        "directory": "/",
-        "command": "/redshiftbatcher",
-        "args": ["-v=2", "--config=/config4.yaml"],
-        "name": "redshiftbatcher4",
-        "deploymentStrategy": "recreate",
-        "resources": {
-            "requestCpu": "200m",
-            "requestMemory": "2048Mi",
-            "limitCpu": "1048m",
-            "limitMemory": "2048Mi"
-        }
-    },
-    {
-        "directory": "/",
-        "command": "/redshiftbatcher",
-        "args": ["-v=2", "--config=/config5.yaml"],
-        "name": "redshiftbatcher5",
-        "deploymentStrategy": "recreate",
-        "resources": {
-            "requestCpu": "200m",
-            "requestMemory": "2048Mi",
-            "limitCpu": "1048m",
-            "limitMemory": "2048Mi"
-        }
-    },
-    {
-        "directory": "/",
-        "command": "/redshiftbatcher",
-        "args": ["-v=2", "--config=/config6.yaml"],
-        "name": "redshiftbatcher6",
-        "deploymentStrategy": "recreate",
-        "resources": {
-            "requestCpu": "200m",
-            "requestMemory": "2048Mi",
-            "limitCpu": "1048m",
-            "limitMemory": "2048Mi"
-        }
-=======
->>>>>>> e0a8fb07
     }
 ]